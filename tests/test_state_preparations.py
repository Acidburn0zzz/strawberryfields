##############################################################################
#
# Unit tests for various state preparation operations
#
##############################################################################

import unittest

import numpy as np
from scipy.special import factorial

from defaults import BaseTest, FockBaseTest


mag_alphas = np.linspace(0, .8, 4)
phase_alphas = np.linspace(0, 2 * np.pi, 7, endpoint=False)
nbars = np.linspace(0, 5)

###################################################################

class BasicTests(BaseTest):
<<<<<<< HEAD
    """Basic implementation-independent tests."""
    num_subsystems = 1

    def test_prepare_vac(self):
        """Tests the ability to prepare vacuum states."""
        self.circuit.prepare_vacuum_state(0)
        self.assertAllTrue(self.circuit.is_vacuum(self.tol))

    def test_fidelity_coherent(self):
        """Tests if a range of coherent states have the correct fidelity."""
        for mag_alpha in mag_alphas:
            for phase_alpha in phase_alphas:
                self.circuit.reset(pure=self.kwargs['pure'])
                alpha = mag_alpha * np.exp(1j * phase_alpha)
                self.circuit.prepare_coherent_state(alpha, 0)
                state = self.circuit.state()
                self.assertAllAlmostEqual(state.fidelity_coherent([alpha]), 1, delta=self.tol)

    def test_prepare_thermal_state(self):
        for nbar in nbars:
            self.circuit.reset(pure=self.kwargs['pure'])
            self.circuit.prepare_thermal_state(nbar, 0)
            ref_probs = np.array([nbar ** n / (nbar + 1) ** (n + 1) for n in range(self.D)])
            state = self.circuit.state()
            state_probs = np.array([state.fock_prob([n]) for n in range(self.D)]).T # transpose needed for array broadcasting to work in batch mode
            self.assertAllAlmostEqual(ref_probs, state_probs, delta=self.tol)

class FockBasisTests(FockBaseTest):
    """Tests for simulators that use Fock basis."""
    num_subsystems = 1

    def test_normalized_prepare_vac(self):
        """Tests the ability to prepare vacuum states."""
        self.circuit.prepare_vacuum_state(0)
        state = self.circuit.state()
        tr = state.trace()
        self.assertAllAlmostEqual(tr, 1, delta=self.tol)

    def test_normalized_coherent_state(self):
        """Tests if a range of coherent states are normalized."""
        for mag_alpha in mag_alphas:
            for phase_alpha in phase_alphas:
                alpha = mag_alpha * np.exp(1j * phase_alpha)
                self.circuit.reset(pure=self.kwargs['pure'])
                self.circuit.prepare_coherent_state(alpha, 0)
                state = self.circuit.state()
                tr = state.trace()
                self.assertAllAlmostEqual(tr, 1, delta=self.tol)
                if alpha == 0.: break

    def test_prepare_ket_state(self):
        """Tests if a ket state with arbitrary parameters is correctly prepared."""
        for _ in range(10):
            random_ket = np.random.uniform(-1, 1, self.D) + 1j*np.random.uniform(-1, 1, self.D)
            random_ket = random_ket / np.linalg.norm(random_ket)
            self.circuit.reset(pure=self.kwargs['pure'])
            self.circuit.prepare_ket_state(random_ket, 0)
            state = self.circuit.state()
            self.assertAllAlmostEqual(state.fidelity(random_ket, 0), 1, delta=self.tol)

    def test_prepare_batched_ket_state(self):
        """Tests if a batch of ket states with arbitrary parameters is correctly prepared by comparing the fock probabilities of the batched case with individual runs with non batched input states."""

        if not self.args.batched:
            return

        random_kets = np.array([(lambda ket: ket / np.linalg.norm(ket))(np.random.uniform(-1, 1, self.D) + 1j*np.random.uniform(-1, 1, self.D)) for _ in range(self.bsize)])

        self.circuit.reset(pure=self.kwargs['pure'])
        self.circuit.prepare_ket_state(random_kets, 0)
        state = self.circuit.state()
        batched_probs = np.array(state.all_fock_probs())

        individual_probs = []
        for random_ket in random_kets:
            self.circuit.reset(pure=self.kwargs['pure'])
            self.circuit.prepare_ket_state(random_ket, 0)
            state = self.circuit.state()
            probs_for_this_ket = np.array(state.all_fock_probs())
            individual_probs.append(probs_for_this_ket[0])

        individual_probs = np.array(individual_probs)

        self.assertAllAlmostEqual(batched_probs, individual_probs, delta=self.tol)

    def test_prepare_rank_two_dm_state(self):
        """Tests if rank two dm states with arbitrary parameters are correctly prepared."""
        for _ in range(10):
            random_ket1 = np.random.uniform(-1, 1, self.D) + 1j*np.random.uniform(-1, 1, self.D)
            random_ket1 = random_ket1 / np.linalg.norm(random_ket1)
            random_ket2 = np.random.uniform(-1, 1, self.D) + 1j*np.random.uniform(-1, 1, self.D)
            random_ket2 = random_ket2 / np.linalg.norm(random_ket2)

            self.circuit.reset(pure=self.kwargs['pure'])
            self.circuit.prepare_ket_state(random_ket1, 0)
            state = self.circuit.state()
            ket_probs1 = np.array([state.fock_prob([n]) for n in range(self.D)])

            self.circuit.reset(pure=self.kwargs['pure'])
            self.circuit.prepare_ket_state(random_ket2, 0)
            state = self.circuit.state()
            ket_probs2 = np.array([state.fock_prob([n]) for n in range(self.D)])

            ket_probs = 0.2*ket_probs1 + 0.8*ket_probs2

            random_rho = 0.2*np.outer(np.conj(random_ket1), random_ket1) + 0.8*np.outer(np.conj(random_ket2), random_ket2)

            self.circuit.reset(pure=self.kwargs['pure'])
            self.circuit.prepare_dm_state(random_rho, 0)
            state = self.circuit.state()
            rho_probs = np.array([state.fock_prob([n]) for n in range(self.D)])

            self.assertAllAlmostEqual(state.trace(), 1, delta=self.tol)
            self.assertAllAlmostEqual(rho_probs, ket_probs, delta=self.tol)

    def test_prepare_random_dm_state(self):
        """Tests if a random dm state is correctly prepared."""
        random_rho = np.random.normal(size=[self.D, self.D]) + 1j*np.random.normal(size=[self.D, self.D])
        random_rho = np.dot(random_rho.conj().T, random_rho)
        random_rho = random_rho/random_rho.trace()

        self.circuit.reset(pure=self.kwargs['pure'])
        self.circuit.prepare_dm_state(random_rho, 0)
        state = self.circuit.state()
        rho_probs = np.array(state.all_fock_probs())

        es, vs = np.linalg.eig(random_rho)
        if self.args.batched:
            kets_mixed_probs = np.zeros([self.bsize, len(es)], dtype=complex)
        else:
            kets_mixed_probs = np.zeros([len(es)], dtype=complex)
        for e, v in zip(es, vs.T.conj()):
            self.circuit.reset(pure=self.kwargs['pure'])
            self.circuit.prepare_ket_state(v, 0)
            state = self.circuit.state()
            probs_for_this_v = np.array(state.all_fock_probs())
            kets_mixed_probs += e*probs_for_this_v

        self.assertAllAlmostEqual(rho_probs, kets_mixed_probs, delta=self.tol)
=======
  """Basic implementation-independent tests."""
  num_subsystems = 1

  def test_prepare_vac(self):
    """Tests the ability to prepare vacuum states."""
    self.logTestName()
    self.circuit.prepare_vacuum_state(0)
    self.assertAllTrue(self.circuit.is_vacuum(self.tol))

  def test_fidelity_coherent(self):
    """Tests if a range of coherent states have the correct fidelity."""
    self.logTestName()
    for mag_alpha in mag_alphas:
      for phase_alpha in phase_alphas:
        self.circuit.reset(pure=self.kwargs['pure'])
        alpha = mag_alpha * np.exp(1j * phase_alpha)
        self.circuit.prepare_coherent_state(alpha, 0)
        state = self.circuit.state()
        self.assertAllAlmostEqual(state.fidelity_coherent([alpha]), 1, delta=self.tol)

  def test_prepare_thermal_state(self):
    self.logTestName()
    for nbar in nbars:
      self.circuit.reset(pure=self.kwargs['pure'])
      self.circuit.prepare_thermal_state(nbar, 0)
      ref_probs = np.array([nbar ** n / (nbar + 1) ** (n + 1) for n in range(self.D)])
      state = self.circuit.state()
      state_probs = np.array([state.fock_prob([n]) for n in range(self.D)]).T # transpose needed for array broadcasting to work in batch mode
      self.assertAllAlmostEqual(ref_probs, state_probs, delta=self.tol)

class FockBasisTests(FockBaseTest):
  """Tests for simulators that use Fock basis."""
  num_subsystems = 1

  def test_normalized_prepare_vac(self):
    """Tests the ability to prepare vacuum states."""
    self.logTestName()
    self.circuit.prepare_vacuum_state(0)
    state = self.circuit.state()
    tr = state.trace()
    self.assertAllAlmostEqual(tr, 1, delta=self.tol)

  def test_normalized_coherent_state(self):
    """Tests if a range of coherent states are normalized."""
    self.logTestName()
    for mag_alpha in mag_alphas:
      for phase_alpha in phase_alphas:
        alpha = mag_alpha * np.exp(1j * phase_alpha)
        self.circuit.reset(pure=self.kwargs['pure'])
        self.circuit.prepare_coherent_state(alpha, 0)
        state = self.circuit.state()
        tr = state.trace()
        self.assertAllAlmostEqual(tr, 1, delta=self.tol)
        if alpha == 0.: break

  def test_prepare_ket_state(self):
    """Tests if a ket state with arbitrary parameters is correctly prepared."""
    self.logTestName()
    for _ in range(10):
      random_ket = np.random.uniform(-1,1,self.D)
      random_ket = random_ket / np.linalg.norm(random_ket)
      self.circuit.reset(pure=self.kwargs['pure'])
      self.circuit.prepare_ket_state(random_ket, 0)
      state = self.circuit.state()
      self.assertAllAlmostEqual(state.fidelity(random_ket, 0), 1, delta=self.tol)
>>>>>>> 20f3e223

if __name__=="__main__":
    # run the tests in this file
    suite = unittest.TestSuite()
    for t in (BasicTests, FockBasisTests):
        ttt = unittest.TestLoader().loadTestsFromTestCase(t)
        suite.addTests(ttt)

    unittest.TextTestRunner().run(suite)<|MERGE_RESOLUTION|>--- conflicted
+++ resolved
@@ -19,17 +19,18 @@
 ###################################################################
 
 class BasicTests(BaseTest):
-<<<<<<< HEAD
     """Basic implementation-independent tests."""
     num_subsystems = 1
 
     def test_prepare_vac(self):
         """Tests the ability to prepare vacuum states."""
+        self.logTestName()
         self.circuit.prepare_vacuum_state(0)
         self.assertAllTrue(self.circuit.is_vacuum(self.tol))
 
     def test_fidelity_coherent(self):
         """Tests if a range of coherent states have the correct fidelity."""
+        self.logTestName()
         for mag_alpha in mag_alphas:
             for phase_alpha in phase_alphas:
                 self.circuit.reset(pure=self.kwargs['pure'])
@@ -39,6 +40,7 @@
                 self.assertAllAlmostEqual(state.fidelity_coherent([alpha]), 1, delta=self.tol)
 
     def test_prepare_thermal_state(self):
+        self.logTestName()
         for nbar in nbars:
             self.circuit.reset(pure=self.kwargs['pure'])
             self.circuit.prepare_thermal_state(nbar, 0)
@@ -53,6 +55,7 @@
 
     def test_normalized_prepare_vac(self):
         """Tests the ability to prepare vacuum states."""
+        self.logTestName()
         self.circuit.prepare_vacuum_state(0)
         state = self.circuit.state()
         tr = state.trace()
@@ -60,6 +63,7 @@
 
     def test_normalized_coherent_state(self):
         """Tests if a range of coherent states are normalized."""
+        self.logTestName()
         for mag_alpha in mag_alphas:
             for phase_alpha in phase_alphas:
                 alpha = mag_alpha * np.exp(1j * phase_alpha)
@@ -72,6 +76,7 @@
 
     def test_prepare_ket_state(self):
         """Tests if a ket state with arbitrary parameters is correctly prepared."""
+        self.logTestName()
         for _ in range(10):
             random_ket = np.random.uniform(-1, 1, self.D) + 1j*np.random.uniform(-1, 1, self.D)
             random_ket = random_ket / np.linalg.norm(random_ket)
@@ -81,7 +86,10 @@
             self.assertAllAlmostEqual(state.fidelity(random_ket, 0), 1, delta=self.tol)
 
     def test_prepare_batched_ket_state(self):
-        """Tests if a batch of ket states with arbitrary parameters is correctly prepared by comparing the fock probabilities of the batched case with individual runs with non batched input states."""
+        """Tests if a batch of ket states with arbitrary parameters is correctly
+        prepared by comparing the fock probabilities of the batched case with
+        individual runs with non batched input states."""
+        self.logTestName()
 
         if not self.args.batched:
             return
@@ -107,6 +115,7 @@
 
     def test_prepare_rank_two_dm_state(self):
         """Tests if rank two dm states with arbitrary parameters are correctly prepared."""
+        self.logTestName()
         for _ in range(10):
             random_ket1 = np.random.uniform(-1, 1, self.D) + 1j*np.random.uniform(-1, 1, self.D)
             random_ket1 = random_ket1 / np.linalg.norm(random_ket1)
@@ -137,6 +146,7 @@
 
     def test_prepare_random_dm_state(self):
         """Tests if a random dm state is correctly prepared."""
+        self.logTestName()
         random_rho = np.random.normal(size=[self.D, self.D]) + 1j*np.random.normal(size=[self.D, self.D])
         random_rho = np.dot(random_rho.conj().T, random_rho)
         random_rho = random_rho/random_rho.trace()
@@ -159,73 +169,7 @@
             kets_mixed_probs += e*probs_for_this_v
 
         self.assertAllAlmostEqual(rho_probs, kets_mixed_probs, delta=self.tol)
-=======
-  """Basic implementation-independent tests."""
-  num_subsystems = 1
 
-  def test_prepare_vac(self):
-    """Tests the ability to prepare vacuum states."""
-    self.logTestName()
-    self.circuit.prepare_vacuum_state(0)
-    self.assertAllTrue(self.circuit.is_vacuum(self.tol))
-
-  def test_fidelity_coherent(self):
-    """Tests if a range of coherent states have the correct fidelity."""
-    self.logTestName()
-    for mag_alpha in mag_alphas:
-      for phase_alpha in phase_alphas:
-        self.circuit.reset(pure=self.kwargs['pure'])
-        alpha = mag_alpha * np.exp(1j * phase_alpha)
-        self.circuit.prepare_coherent_state(alpha, 0)
-        state = self.circuit.state()
-        self.assertAllAlmostEqual(state.fidelity_coherent([alpha]), 1, delta=self.tol)
-
-  def test_prepare_thermal_state(self):
-    self.logTestName()
-    for nbar in nbars:
-      self.circuit.reset(pure=self.kwargs['pure'])
-      self.circuit.prepare_thermal_state(nbar, 0)
-      ref_probs = np.array([nbar ** n / (nbar + 1) ** (n + 1) for n in range(self.D)])
-      state = self.circuit.state()
-      state_probs = np.array([state.fock_prob([n]) for n in range(self.D)]).T # transpose needed for array broadcasting to work in batch mode
-      self.assertAllAlmostEqual(ref_probs, state_probs, delta=self.tol)
-
-class FockBasisTests(FockBaseTest):
-  """Tests for simulators that use Fock basis."""
-  num_subsystems = 1
-
-  def test_normalized_prepare_vac(self):
-    """Tests the ability to prepare vacuum states."""
-    self.logTestName()
-    self.circuit.prepare_vacuum_state(0)
-    state = self.circuit.state()
-    tr = state.trace()
-    self.assertAllAlmostEqual(tr, 1, delta=self.tol)
-
-  def test_normalized_coherent_state(self):
-    """Tests if a range of coherent states are normalized."""
-    self.logTestName()
-    for mag_alpha in mag_alphas:
-      for phase_alpha in phase_alphas:
-        alpha = mag_alpha * np.exp(1j * phase_alpha)
-        self.circuit.reset(pure=self.kwargs['pure'])
-        self.circuit.prepare_coherent_state(alpha, 0)
-        state = self.circuit.state()
-        tr = state.trace()
-        self.assertAllAlmostEqual(tr, 1, delta=self.tol)
-        if alpha == 0.: break
-
-  def test_prepare_ket_state(self):
-    """Tests if a ket state with arbitrary parameters is correctly prepared."""
-    self.logTestName()
-    for _ in range(10):
-      random_ket = np.random.uniform(-1,1,self.D)
-      random_ket = random_ket / np.linalg.norm(random_ket)
-      self.circuit.reset(pure=self.kwargs['pure'])
-      self.circuit.prepare_ket_state(random_ket, 0)
-      state = self.circuit.state()
-      self.assertAllAlmostEqual(state.fidelity(random_ket, 0), 1, delta=self.tol)
->>>>>>> 20f3e223
 
 if __name__=="__main__":
     # run the tests in this file
